--- conflicted
+++ resolved
@@ -51,21 +51,11 @@
     input.append(u256 { low: 3, high: 0 });
     input.append(u256 { low: 4, high: 0 });
 
-<<<<<<< HEAD
     let res = keccak::keccak_u256s_le_inputs(input.span());
-    assert_eq(res.low, 0x845f8e9f5191367fb5181e74f6eb550d, 'Wrong hash value5');
-    assert_eq(res.high, 0x17a2126cf7391a26b41c36a687090cc5, 'Wrong hash value6');
-
-    let res = keccak::keccak_u256s_be_inputs(input.span());
-    assert_eq(res.low, 0x6510e6fd534f267a01086462df912739, 'Wrong hash value7');
-    assert_eq(res.high, 0x2d9982dfaf468a9ddf7101b6323aa9d5, 'Wrong hash value8');
-=======
-    let res = keccak::keccak_uint256s_le(input.span());
     assert_eq(@res.low, @0x845f8e9f5191367fb5181e74f6eb550d, 'Wrong hash value5');
     assert_eq(@res.high, @0x17a2126cf7391a26b41c36a687090cc5, 'Wrong hash value6');
 
-    let res = keccak::keccak_uint256s_be(input.span());
+    let res = keccak::keccak_u256s_be_inputs(input.span());
     assert_eq(@res.low, @0x6510e6fd534f267a01086462df912739, 'Wrong hash value7');
     assert_eq(@res.high, @0x2d9982dfaf468a9ddf7101b6323aa9d5, 'Wrong hash value8');
->>>>>>> 84412c26
 }